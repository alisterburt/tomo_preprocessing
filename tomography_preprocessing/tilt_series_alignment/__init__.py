--- conflicted
+++ resolved
@@ -1,14 +1,8 @@
 # Import decorated batch alignment functions first
-<<<<<<< HEAD
-from .aretomo import batch_aretomo as _batch_aretomo
-from .imod import batch_fiducials as _batch_imod_fiducials
-from .imod import batch_patch_tracking as _batch_imod_patch_tracking
-=======
 from .imod import batch_fiducials as _batch_imod_fiducials
 from .imod import batch_patch_tracking as _batch_imod_patch_tracking
 from .imod import generate_imod_matrices as _generate_imod_matrices
 from .aretomo import batch_aretomo as _batch_aretomo
->>>>>>> 3e51f404
 
 # Then import the cli, it will be decorated with all programs
 from ._cli import cli